--- conflicted
+++ resolved
@@ -27,10 +27,11 @@
 	grpcServer  *grpc.Server
 	listener    net.Listener
 	jobsManager job.JobsManager
+	tlsConfig   *tls.Config
 }
 
 // NewServer creates a new server, listening at the specified port
-func NewServer(port int) (*WorkerServer, error) {
+func NewServer(port int, tlsConfig *tls.Config) (*WorkerServer, error) {
 	logrus.Infof("Listen at port %d", port)
 	listener, err := net.Listen("tcp", fmt.Sprintf("0.0.0.0:%d", port))
 	if err != nil {
@@ -38,8 +39,12 @@
 	}
 
 	opts := serverConfig()
+	if tlsConfig != nil {
+		logrus.Info("Start server with TLS authentication")
+		opts = append(opts, grpc.Creds(credentials.NewTLS(tlsConfig)))
+	}
+
 	grpcServer := grpc.NewServer(opts...)
-
 	jobsManager, err := job.NewManager()
 	if err != nil {
 		return nil, err
@@ -49,6 +54,7 @@
 		grpcServer:  grpcServer,
 		listener:    listener,
 		jobsManager: jobsManager,
+		tlsConfig:   tlsConfig,
 	}, nil
 }
 
@@ -177,67 +183,6 @@
 	return nil
 }
 
-<<<<<<< HEAD
-// Cleanup cleanups the service
-func (service *WorkerService) Cleanup() error {
-	return service.jobsManager.Cleanup()
-}
-
-// WorkerServer is gRPC Server of worker service
-type WorkerServer struct {
-	grpcServer *grpc.Server
-	listener   net.Listener
-	service    *WorkerService
-	tlsConfig  *tls.Config
-}
-
-// NewServer creates a new server, listening at the specified port
-func NewServer(port int, tlsConfig *tls.Config) (*WorkerServer, error) {
-	logrus.Infof("Listen at port %d", port)
-	listener, err := net.Listen("tcp", fmt.Sprintf("0.0.0.0:%d", port))
-	if err != nil {
-		return nil, err
-	}
-
-	opts := serverConfig()
-	if tlsConfig != nil {
-		logrus.Info("Start server with TLS authentication")
-		opts = append(opts, grpc.Creds(credentials.NewTLS(tlsConfig)))
-	}
-
-	grpcServer := grpc.NewServer(opts...)
-
-	service, err := newWorkerService()
-	if err != nil {
-		return nil, err
-	}
-
-	proto.RegisterWorkerServiceServer(grpcServer, service)
-
-	return &WorkerServer{
-		grpcServer: grpcServer,
-		listener:   listener,
-		service:    service,
-		tlsConfig:  tlsConfig,
-	}, nil
-}
-
-// Serve tarts the server
-func (server *WorkerServer) Serve() error {
-	return server.grpcServer.Serve(server.listener)
-}
-
-// Close closes the listener and perform cleanup
-func (server *WorkerServer) Close() error {
-	server.grpcServer.GracefulStop()
-	err := server.listener.Close()
-	server.service.Cleanup()
-
-	return err
-}
-
-=======
->>>>>>> 0fab44c4
 // serverConfig returns gRPC Server configurations
 func serverConfig() []grpc.ServerOption {
 	opts := make([]grpc.ServerOption, 0)
@@ -252,7 +197,6 @@
 		PermitWithoutStream: true,
 	}
 
-	// TODO add TLS and Interceptors
 	opts = append(opts, grpc.KeepaliveParams(keepalivePolicy))
 	opts = append(opts, grpc.KeepaliveEnforcementPolicy(enforcementPolicy))
 	opts = append(opts, grpc.MaxConcurrentStreams(1000))
