--- conflicted
+++ resolved
@@ -17,15 +17,10 @@
 	"google.golang.org/grpc/status"
 )
 
-<<<<<<< HEAD
 // TODO: using grpc compression to reduce message size
 
-// WorkerService is the gRPC Service of Worker
-type WorkerService struct {
-=======
 // WorkerServer is gRPC Server of worker service
 type WorkerServer struct {
->>>>>>> e0b46b89
 	proto.UnimplementedWorkerServiceServer
 	grpcServer  *grpc.Server
 	listener    net.Listener
@@ -55,10 +50,6 @@
 	}, nil
 }
 
-<<<<<<< HEAD
-// StartJob starts a job corresponding to user request. It returns an error in case the internal service is not ready or the command is invalid
-func (service *WorkerService) StartJob(ctx context.Context, cmd *proto.Command) (*proto.Job, error) {
-=======
 // Serve tarts the server
 func (server *WorkerServer) Serve() error {
 	proto.RegisterWorkerServiceServer(server.grpcServer, server)
@@ -76,7 +67,6 @@
 
 // StartJob starts a job corresponding to user request
 func (server *WorkerServer) StartJob(ctx context.Context, cmd *proto.Command) (*proto.Job, error) {
->>>>>>> e0b46b89
 	// TODO Get Owner common name from certificate
 	jobID, err := server.jobsManager.CreateJob(cmd.Cmd, cmd.Args, "User CN")
 	if err != nil {
@@ -88,16 +78,10 @@
 	}, nil
 }
 
-<<<<<<< HEAD
 // StopJob terminates a job specified by user request.
 // It returns an error when the internal service is not ready, the job id is not valid or the stop is failed to stop
-func (service *WorkerService) StopJob(ctx context.Context, request *proto.StopRequest) (*proto.JobStatus, error) {
-	j, ok := service.jobsManager.GetJob(request.Job.Id)
-=======
-// StopJob terminates a job specified by user request
 func (server *WorkerServer) StopJob(ctx context.Context, request *proto.StopRequest) (*proto.JobStatus, error) {
 	j, ok := server.jobsManager.GetJob(request.Job.Id)
->>>>>>> e0b46b89
 	if !ok {
 		badRequest := &errdetails.BadRequest{
 			FieldViolations: []*errdetails.BadRequest_FieldViolation{
@@ -118,14 +102,8 @@
 	return j.Status(), nil
 }
 
-<<<<<<< HEAD
 // QueryJob returns the status of a job. It returns an error in case the internal service is not ready or the job id is not valid
-func (service *WorkerService) QueryJob(ctx context.Context, protoJob *proto.Job) (*proto.JobStatus, error) {
-=======
-// QueryJob returns the status of a job
 func (server *WorkerServer) QueryJob(ctx context.Context, protoJob *proto.Job) (*proto.JobStatus, error) {
->>>>>>> e0b46b89
-	// TODO Get Owner common name from certificate
 	j, ok := server.jobsManager.GetJob(protoJob.Id)
 	if !ok {
 		badRequest := &errdetails.BadRequest{
@@ -143,7 +121,6 @@
 	return j.Status(), nil
 }
 
-<<<<<<< HEAD
 // Tradeoff: For now we are using Server-side streaming to send log in real-time to the client.
 // This solution is simple but it can easily overload the server.
 // TODO: A better approach is to use bi-directional streaming implement congestion control to negotiate the data flow in ASYNC mode
@@ -151,12 +128,12 @@
 // StreamLog maintains a stream of job logs specified by user.
 // It receives user request, which indicates the job that they want to retrieve the log, and the nb of sequence that the stream should start from.
 // The starting point is typically used for connection backoff
-func (service *WorkerService) StreamLog(request *proto.StreamRequest, stream proto.WorkerService_StreamLogServer) error {
-	if service.jobsManager == nil {
+func (server *WorkerServer) StreamLog(request *proto.StreamRequest, stream proto.WorkerService_StreamLogServer) error {
+	if server.jobsManager == nil {
 		return status.Errorf(codes.Unavailable, "Job Managers is not ready")
 	}
 
-	j, ok := service.jobsManager.GetJob(request.Job.Id)
+	j, ok := server.jobsManager.GetJob(request.Job.Id)
 	if !ok {
 		badRequest := &errdetails.BadRequest{
 			FieldViolations: []*errdetails.BadRequest_FieldViolation{
@@ -198,59 +175,6 @@
 	return nil
 }
 
-// Cleanup cleanups the service
-func (service *WorkerService) Cleanup() error {
-	return service.jobsManager.Cleanup()
-}
-
-// WorkerServer is gRPC Server of worker service
-type WorkerServer struct {
-	grpcServer *grpc.Server
-	listener   net.Listener
-	service    *WorkerService
-}
-
-// NewServer creates a new server, listening at the specified port
-func NewServer(port int) (*WorkerServer, error) {
-	logrus.Infof("Listen at port %d", port)
-	listener, err := net.Listen("tcp", fmt.Sprintf("0.0.0.0:%d", port))
-	if err != nil {
-		return nil, err
-	}
-
-	opts := serverConfig()
-	grpcServer := grpc.NewServer(opts...)
-
-	service, err := newWorkerService()
-	if err != nil {
-		return nil, err
-	}
-
-	proto.RegisterWorkerServiceServer(grpcServer, service)
-
-	return &WorkerServer{
-		grpcServer: grpcServer,
-		listener:   listener,
-		service:    service,
-	}, nil
-}
-
-// Serve tarts the server
-func (server *WorkerServer) Serve() error {
-	return server.grpcServer.Serve(server.listener)
-}
-
-// Close closes the listener and perform cleanup
-func (server *WorkerServer) Close() error {
-	server.grpcServer.GracefulStop()
-	err := server.listener.Close()
-	server.service.Cleanup()
-
-	return err
-}
-
-=======
->>>>>>> e0b46b89
 // serverConfig returns gRPC Server configurations
 func serverConfig() []grpc.ServerOption {
 	opts := make([]grpc.ServerOption, 0)
