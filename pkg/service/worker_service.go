package service

import (
	"context"
	"fmt"
	"io"
	"net"
	"time"

	"github.com/MinhNghiaD/jobworker/api/worker/proto"
	"github.com/MinhNghiaD/jobworker/pkg/job"
	"github.com/sirupsen/logrus"
	"google.golang.org/genproto/googleapis/rpc/errdetails"
	"google.golang.org/grpc"
	"google.golang.org/grpc/codes"
	"google.golang.org/grpc/keepalive"
)

// TODO: using grpc compression to reduce message size

// WorkerService is the gRPC Service of Worker
type WorkerService struct {
	proto.UnimplementedWorkerServiceServer
	jobsManager job.JobsManager
}

// newWorkerService initiates new service
func newWorkerService() (*WorkerService, error) {
	jobsManager, err := job.NewManager()
	if err != nil {
		return nil, err
	}

	return &WorkerService{
		jobsManager: jobsManager,
	}, nil
}

// StartJob starts a job corresponding to user request. It returns an error in case the internal service is not ready or the command is invalid
func (service *WorkerService) StartJob(ctx context.Context, cmd *proto.Command) (*proto.Job, error) {
	// TODO Get Owner common name from certificate
	jobID, err := service.jobsManager.CreateJob(cmd.Cmd, cmd.Args, "User CN")
	if err != nil {
		return nil, err
	}

	return &proto.Job{
		Id: jobID,
	}, nil
}

// StopJob terminates a job specified by user request.
// It returns an error when the internal service is not ready, the job id is not valid or the stop is failed to stop
func (service *WorkerService) StopJob(ctx context.Context, request *proto.StopRequest) (*proto.JobStatus, error) {
	j, ok := service.jobsManager.GetJob(request.Job.Id)
	if !ok {
		badRequest := &errdetails.BadRequest{
			FieldViolations: []*errdetails.BadRequest_FieldViolation{
				{
					Field:       "job",
					Description: "Job ID is not correct",
				},
			},
		}

		return nil, job.ReportError(codes.NotFound, "Fail to stop job", badRequest)
	}

	if err := j.Stop(request.Force); err != nil {
		return nil, err
	}

	return j.Status(), nil
}

// QueryJob returns the status of a job. It returns an error in case the internal service is not ready or the job id is not valid
func (service *WorkerService) QueryJob(ctx context.Context, protoJob *proto.Job) (*proto.JobStatus, error) {
	// TODO Get Owner common name from certificate
	j, ok := service.jobsManager.GetJob(protoJob.Id)
	if !ok {
		badRequest := &errdetails.BadRequest{
			FieldViolations: []*errdetails.BadRequest_FieldViolation{
				{
					Field:       "job",
					Description: "Job ID is not correct",
				},
			},
		}

		return nil, job.ReportError(codes.NotFound, "Fail to query job", badRequest)
	}

	return j.Status(), nil
}

<<<<<<< HEAD
// Tradeoff: For now we are using Server-side streaming to send log in real-time to the client.
// This solution is simple but it can easily overload the server.
// TODO: A better approach is to use bi-directional streaming implement digestion control to negotiate the data flow in ASYNC mode

// StreamLog maintains a stream of job logs specified by user.
// It receives user request, which indicates the job that they want to retrieve the log, and the nb of sequence that the stream should start from.
// The starting point is typically used for connection backoff
func (service *WorkerService) StreamLog(request *proto.StreamRequest, stream proto.WorkerService_StreamLogServer) error {
	if service.jobsManager == nil {
		return status.Errorf(codes.Unavailable, "Job Managers is not ready")
	}

	j, ok := service.jobsManager.GetJob(request.Job.Id)
	if !ok {
		badRequest := &errdetails.BadRequest{
			FieldViolations: []*errdetails.BadRequest_FieldViolation{
				{
					Field:       "job",
					Description: "Job ID is not correct",
				},
			},
		}

		return job.ReportError(codes.NotFound, "Fail to stream log", badRequest)
	}

	ctx := stream.Context()
	logReader, err := j.GetLogReader(ctx)
	if err != nil {
		return err
	}

	defer logReader.Close()

	// Service will start the stream at the request starting point
	sequenceCounter := request.StartPoint
	for err == nil {
		var line string
		line, err = logReader.ReadAt(int(sequenceCounter))
		if err != nil {
			break
		}

		err = stream.Send(&proto.Log{Entry: line, NbSequence: sequenceCounter})
		sequenceCounter++
	}

	if err != io.EOF {
		return err
	}

	return nil
}

=======
>>>>>>> 91dca0f4
// Cleanup cleanups the service
func (service *WorkerService) Cleanup() error {
	return service.jobsManager.Cleanup()
}

// WorkerServer is gRPC Server of worker service
type WorkerServer struct {
	grpcServer *grpc.Server
	listener   net.Listener
	service    *WorkerService
}

// NewServer creates a new server, listening at the specified port
func NewServer(port int) (*WorkerServer, error) {
	logrus.Infof("Listen at port %d", port)
	listener, err := net.Listen("tcp", fmt.Sprintf("0.0.0.0:%d", port))
	if err != nil {
		return nil, err
	}

	opts := serverConfig()
	grpcServer := grpc.NewServer(opts...)

	service, err := newWorkerService()
	if err != nil {
		return nil, err
	}

	proto.RegisterWorkerServiceServer(grpcServer, service)

	return &WorkerServer{
		grpcServer: grpcServer,
		listener:   listener,
		service:    service,
	}, nil
}

// Serve tarts the server
func (server *WorkerServer) Serve() error {
	return server.grpcServer.Serve(server.listener)
}

// Close closes the listener and perform cleanup
func (server *WorkerServer) Close() error {
	server.grpcServer.GracefulStop()
	err := server.listener.Close()
	server.service.Cleanup()

	return err
}

// serverConfig returns gRPC Server configurations
func serverConfig() []grpc.ServerOption {
	opts := make([]grpc.ServerOption, 0)

	keepalivePolicy := keepalive.ServerParameters{
		Time:    60 * time.Second,
		Timeout: 180 * time.Second,
	}

	enforcementPolicy := keepalive.EnforcementPolicy{
		MinTime:             60 * time.Second,
		PermitWithoutStream: true,
	}

	// TODO add TLS and Interceptors
	opts = append(opts, grpc.KeepaliveParams(keepalivePolicy))
	opts = append(opts, grpc.KeepaliveEnforcementPolicy(enforcementPolicy))
	opts = append(opts, grpc.MaxConcurrentStreams(1000))

	return opts
}<|MERGE_RESOLUTION|>--- conflicted
+++ resolved
@@ -14,6 +14,7 @@
 	"google.golang.org/grpc"
 	"google.golang.org/grpc/codes"
 	"google.golang.org/grpc/keepalive"
+	"google.golang.org/grpc/status"
 )
 
 // TODO: using grpc compression to reduce message size
@@ -93,7 +94,6 @@
 	return j.Status(), nil
 }
 
-<<<<<<< HEAD
 // Tradeoff: For now we are using Server-side streaming to send log in real-time to the client.
 // This solution is simple but it can easily overload the server.
 // TODO: A better approach is to use bi-directional streaming implement digestion control to negotiate the data flow in ASYNC mode
@@ -148,8 +148,6 @@
 	return nil
 }
 
-=======
->>>>>>> 91dca0f4
 // Cleanup cleanups the service
 func (service *WorkerService) Cleanup() error {
 	return service.jobsManager.Cleanup()
