package service

import (
	"context"
	"crypto/tls"
	"fmt"
	"io"
	"net"
	"time"

	"github.com/MinhNghiaD/jobworker/api/worker/proto"
	"github.com/MinhNghiaD/jobworker/pkg/auth"
	"github.com/MinhNghiaD/jobworker/pkg/job"
	"github.com/sirupsen/logrus"
	"google.golang.org/grpc"
	"google.golang.org/grpc/codes"
	"google.golang.org/grpc/credentials"
	"google.golang.org/grpc/keepalive"
	"google.golang.org/grpc/status"
)

// TODO: using grpc compression to reduce message size

// WorkerServer is gRPC Server of worker service
type WorkerServer struct {
	proto.UnimplementedWorkerServiceServer
	opts        []grpc.ServerOption
	grpcServer  *grpc.Server
	listener    net.Listener
	jobsManager job.JobsManager
	authorizer  *auth.RoleManager
	tlsConfig   *tls.Config
}

// NewServer creates a new server, listening at the specified port
func NewServer(port int, tlsConfig *tls.Config) (*WorkerServer, error) {
	logrus.Infof("Listen at port %d", port)
	listener, err := net.Listen("tcp", fmt.Sprintf("0.0.0.0:%d", port))
	if err != nil {
		return nil, err
	}

	opts := serverConfig()
<<<<<<< HEAD
	if tlsConfig != nil {
		logrus.Info("Start server with TLS authentication")
		opts = append(opts, grpc.Creds(credentials.NewTLS(tlsConfig)))
	}

=======
>>>>>>> e05347f9
	jobsManager, err := job.NewManager()
	if err != nil {
		return nil, err
	}

	// Add authorization control
	authorizer := auth.NewRoleManager(jobsManager)
	opts = append(opts, grpc.UnaryInterceptor(authorizer.AuthorizationUnaryInterceptor))
	opts = append(opts, grpc.StreamInterceptor(authorizer.AuthorizationStreamInterceptor))

	return &WorkerServer{
<<<<<<< HEAD
		grpcServer:  grpc.NewServer(opts...),
=======
		opts:        opts,
		grpcServer:  nil,
>>>>>>> e05347f9
		listener:    listener,
		jobsManager: jobsManager,
		authorizer:  authorizer,
		tlsConfig:   tlsConfig,
	}, nil
}

// Serve tarts the server
func (server *WorkerServer) Serve() error {
	server.grpcServer = grpc.NewServer(server.opts...)
	proto.RegisterWorkerServiceServer(server.grpcServer, server)

	return server.grpcServer.Serve(server.listener)
}

// Close closes the listener and perform cleanup
func (server *WorkerServer) Close() error {
	server.grpcServer.GracefulStop()
	err := server.listener.Close()
	server.jobsManager.Cleanup()

	return err
}

// StartJob starts a job corresponding to user request
func (server *WorkerServer) StartJob(ctx context.Context, cmd *proto.Command) (*proto.Job, error) {
	jobID, err := server.jobsManager.CreateJob(cmd.Cmd, cmd.Args, "User CN")
	if err != nil {
		return nil, err
	}

	return &proto.Job{
		Id: jobID,
	}, nil
}

// StopJob terminates a job specified by user request.
// It returns an error when the internal service is not ready, the job id is not valid or the stop is failed to stop
func (server *WorkerServer) StopJob(ctx context.Context, request *proto.StopRequest) (*proto.JobStatus, error) {
	j, ok := server.jobsManager.GetJob(request.Job.Id)
	if !ok {
		return nil, job.ReportError(codes.NotFound, "Fail to stop job", "job", "Job ID is not correct")
	}

	if err := j.Stop(request.Force); err != nil {
		return nil, err
	}

	return j.Status(), nil
}

// QueryJob returns the status of a job. It returns an error in case the internal service is not ready or the job id is not valid
func (server *WorkerServer) QueryJob(ctx context.Context, protoJob *proto.Job) (*proto.JobStatus, error) {
	j, ok := server.jobsManager.GetJob(protoJob.Id)
	if !ok {
		return nil, job.ReportError(codes.NotFound, "Fail to query job", "job", "Job ID is not correct")
	}

	return j.Status(), nil
}

// Tradeoff: For now we are using Server-side streaming to send log in real-time to the client.
// This solution is simple but it can easily overload the server.
// TODO: A better approach is to use bi-directional streaming implement congestion control to negotiate the data flow in ASYNC mode

// StreamLog maintains a stream of job logs specified by user.
// It receives user request, which indicates the job that they want to retrieve the log, and the nb of sequence that the stream should start from.
// The starting point is typically used for connection backoff
func (server *WorkerServer) StreamLog(request *proto.StreamRequest, stream proto.WorkerService_StreamLogServer) error {
	if server.jobsManager == nil {
		return status.Errorf(codes.Unavailable, "Job Managers is not ready")
	}

	j, ok := server.jobsManager.GetJob(request.Job.Id)
	if !ok {
		return job.ReportError(codes.NotFound, "Fail to stream log", "job", "Job ID is not correct")
	}

	ctx := stream.Context()
	logReader, err := j.GetLogReader(ctx)
	if err != nil {
		return err
	}

	defer logReader.Close()

	// Service will start the stream at the request starting point
	sequenceCounter := request.StartPoint
	for err == nil {
		var line string
		line, err = logReader.ReadAt(int(sequenceCounter))
		if err != nil {
			break
		}

		err = stream.Send(&proto.Log{Entry: line, NbSequence: sequenceCounter})
		sequenceCounter++
	}

	if err != io.EOF {
		return err
	}

	return nil
}

// serverConfig returns gRPC Server configurations
func serverConfig() []grpc.ServerOption {
	opts := make([]grpc.ServerOption, 0)

	keepalivePolicy := keepalive.ServerParameters{
		Time:    60 * time.Second,
		Timeout: 180 * time.Second,
	}

	enforcementPolicy := keepalive.EnforcementPolicy{
		MinTime:             60 * time.Second,
		PermitWithoutStream: true,
	}

	opts = append(opts, grpc.KeepaliveParams(keepalivePolicy))
	opts = append(opts, grpc.KeepaliveEnforcementPolicy(enforcementPolicy))
	opts = append(opts, grpc.MaxConcurrentStreams(1000))

	return opts
}<|MERGE_RESOLUTION|>--- conflicted
+++ resolved
@@ -3,6 +3,7 @@
 import (
 	"context"
 	"crypto/tls"
+	"crypto/x509"
 	"fmt"
 	"io"
 	"net"
@@ -28,7 +29,6 @@
 	grpcServer  *grpc.Server
 	listener    net.Listener
 	jobsManager job.JobsManager
-	authorizer  *auth.RoleManager
 	tlsConfig   *tls.Config
 }
 
@@ -41,36 +41,30 @@
 	}
 
 	opts := serverConfig()
-<<<<<<< HEAD
 	if tlsConfig != nil {
 		logrus.Info("Start server with TLS authentication")
 		opts = append(opts, grpc.Creds(credentials.NewTLS(tlsConfig)))
 	}
 
-=======
->>>>>>> e05347f9
 	jobsManager, err := job.NewManager()
 	if err != nil {
 		return nil, err
 	}
 
-	// Add authorization control
-	authorizer := auth.NewRoleManager(jobsManager)
-	opts = append(opts, grpc.UnaryInterceptor(authorizer.AuthorizationUnaryInterceptor))
-	opts = append(opts, grpc.StreamInterceptor(authorizer.AuthorizationStreamInterceptor))
-
 	return &WorkerServer{
-<<<<<<< HEAD
-		grpcServer:  grpc.NewServer(opts...),
-=======
 		opts:        opts,
 		grpcServer:  nil,
->>>>>>> e05347f9
 		listener:    listener,
 		jobsManager: jobsManager,
-		authorizer:  authorizer,
 		tlsConfig:   tlsConfig,
 	}, nil
+}
+
+// AddAuthorizer adds RBAC authorization to the server
+func (server *WorkerServer) AddAuthorizer(tokenCert *x509.Certificate) {
+	authorizer := auth.NewRoleManager(server.jobsManager)
+	server.opts = append(server.opts, grpc.UnaryInterceptor(authorizer.AuthorizationUnaryInterceptor))
+	server.opts = append(server.opts, grpc.StreamInterceptor(authorizer.AuthorizationStreamInterceptor))
 }
 
 // Serve tarts the server
