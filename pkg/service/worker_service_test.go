--- conflicted
+++ resolved
@@ -4,6 +4,7 @@
 	"context"
 	"fmt"
 	"io"
+	"io/ioutil"
 	"math/rand"
 	"sync"
 	"testing"
@@ -13,6 +14,7 @@
 
 	"github.com/MinhNghiaD/jobworker/api/client"
 	"github.com/MinhNghiaD/jobworker/api/worker/proto"
+	"github.com/MinhNghiaD/jobworker/pkg/auth"
 	"github.com/MinhNghiaD/jobworker/pkg/service"
 	"github.com/google/uuid"
 	"github.com/sirupsen/logrus"
@@ -30,15 +32,6 @@
 	}
 
 	go server.Serve()
-<<<<<<< HEAD
-
-	client, err := client.NewWithInsecure("127.0.0.1:7777")
-	if err != nil {
-		t.Fatalf("Fail to init client %s", err)
-	}
-
-=======
->>>>>>> 437f7278
 	defer t.Cleanup(func() {
 		server.Close()
 		cli.Close()
@@ -140,15 +133,6 @@
 	}
 
 	go server.Serve()
-<<<<<<< HEAD
-
-	client, err := client.NewWithInsecure("127.0.0.1:7777")
-	if err != nil {
-		t.Fatalf("Fail to init client %s", err)
-	}
-
-=======
->>>>>>> 437f7278
 	defer t.Cleanup(func() {
 		server.Close()
 		cli.Close()
@@ -293,15 +277,6 @@
 	}
 
 	go server.Serve()
-<<<<<<< HEAD
-
-	client, err := client.NewWithInsecure("127.0.0.1:7777")
-	if err != nil {
-		t.Fatalf("Fail to init client %s", err)
-	}
-
-=======
->>>>>>> 437f7278
 	defer t.Cleanup(func() {
 		server.Close()
 		cli.Close()
@@ -401,15 +376,6 @@
 	}
 
 	go server.Serve()
-<<<<<<< HEAD
-
-	client, err := client.NewWithInsecure("127.0.0.1:7777")
-	if err != nil {
-		t.Fatalf("Fail to init client %s", err)
-	}
-
-=======
->>>>>>> 437f7278
 	defer t.Cleanup(func() {
 		server.Close()
 		cli.Close()
@@ -597,15 +563,6 @@
 	}
 
 	go server.Serve()
-<<<<<<< HEAD
-
-	client, err := client.NewWithInsecure("127.0.0.1:7777")
-	if err != nil {
-		t.Fatalf("Fail to init client %s", err)
-	}
-
-=======
->>>>>>> 437f7278
 	defer t.Cleanup(func() {
 		server.Close()
 		cli.Close()
@@ -689,15 +646,6 @@
 	}
 
 	go server.Serve()
-<<<<<<< HEAD
-
-	client, err := client.NewWithInsecure("127.0.0.1:7777")
-	if err != nil {
-		t.Fatalf("Fail to init client %s", err)
-	}
-
-=======
->>>>>>> 437f7278
 	defer t.Cleanup(func() {
 		server.Close()
 		cli.Close()
@@ -790,10 +738,24 @@
 		t.Fatal(err)
 	}
 
-	cli, err := client.New("127.0.0.1:7777")
+	cli, err := client.NewWithInsecure("127.0.0.1:7777")
 	if err != nil {
 		t.Fatalf("Fail to init client %s", err)
 	}
+
+	jwtCert, err := auth.ReaderCertFile("../../assets/cert/jwt_cert.pem")
+	if err != nil {
+		t.Fatal(err)
+	}
+
+	// Using admin to initiate certain jobs for other user testing
+	adminToken, err := ioutil.ReadFile("../../assets/jwt/admin.jwt")
+	if err != nil {
+		t.Fatal(err)
+	}
+
+	server.AddAuthorization(jwtCert)
+	cli.UseToken(string(adminToken))
 
 	return server, cli
 }
