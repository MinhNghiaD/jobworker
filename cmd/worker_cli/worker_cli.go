package main

import (
	"context"
	"encoding/json"
	"fmt"
	"io"
	"time"

	"github.com/MinhNghiaD/jobworker/api/client"
	"github.com/MinhNghiaD/jobworker/api/worker/proto"
	"github.com/sirupsen/logrus"
	"google.golang.org/genproto/googleapis/rpc/errdetails"
	"google.golang.org/grpc/status"
	"gopkg.in/alecthomas/kingpin.v2"
)

var (
	address = kingpin.Flag("a", "server address").Default("127.0.0.1:7777").String()
	// TODO add flags for certificate, private key and server CAs

	// Start subcommand and its flags
	start     = kingpin.Command("start", "Start a job on worker service.")
	startCmd  = start.Flag("cmd", "command to be executed").Default("").String()
	startArgs = start.Arg("args", "arguments of the command").Strings()

	// Stop subcommand and its flags
	stop        = kingpin.Command("stop", "Stop a job on worker service.")
	stopForce   = stop.Flag("force", "force job to terminate immediately").Default("false").Bool()
	stoppingJob = stop.Flag("job", "job id").Default("").String()

	// Query subcommand and its flags
	query      = kingpin.Command("query", "Query status of a job on worker service.")
	queriedJob = query.Flag("job", "job id").Default("").String()

	// Stream subcommand and its flags
	stream    = kingpin.Command("stream", "Stream log of a job on worker service.")
	streamJob = stream.Flag("job", "job id").Default("").String()
)

func main() {
	subCommand := kingpin.Parse()

	cli, err := client.New(*address)
	if err != nil {
		logrus.Fatalf("Fail to init client %s", err)
	}
	defer cli.Close()

	switch subCommand {
	case start.FullCommand():
		err = startJob(cli, *startCmd, *startArgs)
	case stop.FullCommand():
		err = stopJob(cli, *stoppingJob, *stopForce)
	case query.FullCommand():
<<<<<<< HEAD
		queryJob(cli, *queriedJob)
	case stream.FullCommand():
		streamLog(cli, *streamJob)
=======
		err = queryJob(cli, *queriedJob)
>>>>>>> 891b3ea6
	default:
		logrus.Fatal("Unknown subcommand")
	}

	if err != nil {
		reportError(err)
		logrus.Exit(1)
	}
}

// startJob using the gRPC client to start a job with the correspodning command on the server
func startJob(c *client.Client, cmd string, args []string) error {
	command := &proto.Command{
		Cmd:  cmd,
		Args: args,
	}

	ctx, cancel := context.WithTimeout(context.TODO(), 5*time.Second)
	defer cancel()

	j, err := c.StartJob(ctx, command)
	if err != nil {
		return err
	}

	fmt.Printf("Start job successfully, job ID: %s\n", j.Id)
	return nil
}

// stopJob stops the corresponding job with force option
func stopJob(c *client.Client, jobID string, force bool) error {
	request := &proto.StopRequest{
		Job:   &proto.Job{Id: jobID},
		Force: force,
	}

	ctx, cancel := context.WithTimeout(context.TODO(), 5*time.Second)
	defer cancel()

	st, err := c.StopJob(ctx, request)
	if err != nil {
		return err
	}

	printJobStatus(st)
	return nil
}

// queryJob queries the status of a job specified by jobID
func queryJob(c *client.Client, jobID string) error {
	ctx, cancel := context.WithTimeout(context.TODO(), 5*time.Second)
	defer cancel()

	st, err := c.QueryJob(ctx, &proto.Job{Id: jobID})
	if err != nil {
		return err
	}

	printJobStatus(st)
	return nil
}

// queryJob queries the status of a job specified by jobID
func streamLog(c *client.Client, jobID string) {
	logrus.SetLevel(logrus.DebugLevel)
	if c == nil {
		logrus.Error("Client is not initiated")
		logrus.Exit(1)
	}

	ctx, cancel := context.WithCancel(context.TODO())
	defer cancel()
	receiver, err := c.GetLogReceiver(ctx, &proto.Job{Id: jobID})
	var entry *proto.Log = nil

	for err == nil {
		entry, err = receiver.Read()
		if err == nil {
			var data map[string]string
			if err := json.Unmarshal([]byte(entry.Entry), &data); err != nil {
				logrus.Warn("Fail to decode json format")
			} else {
				fmt.Printf("%s: %s\n", data["source"], data["msg"])
			}
		}
	}

	if err != nil {
		if err == io.EOF {
			return
		}

		s := status.Convert(err)
		logrus.Errorf("Fail to query job, code %s, description %s", s.Code(), s.Message())

		for _, d := range s.Details() {
			switch info := d.(type) {
			case *errdetails.QuotaFailure:
				logrus.Errorf("Quota failure: %s", info)
			default:
				logrus.Errorf("Unexpected error: %s", info)
			}
		}
	}

	logrus.Exit(1)
}

// printJobStatus displays the job status
func printJobStatus(status *proto.JobStatus) {
	fmt.Printf("Job %s: \n", status.GetJob().GetId())
	fmt.Printf("\t - Command: %s \n", status.GetCommand().GetCmd())
	fmt.Printf("\t - Creator: %s \n", status.GetOwner())
	fmt.Printf("\t - Status : \n")
	fmt.Printf("\t\t - PID      : %d \n", status.GetStatus().Pid)
	fmt.Printf("\t\t - State    : %v \n", status.GetStatus().State)
	fmt.Printf("\t\t - Exit code: %d \n", status.GetStatus().ExitCode)
}

func reportError(err error) {
	s := status.Convert(err)
	logrus.Errorf("Fail to execute RPC, error code %s, description %s", s.Code(), s.Message())

	for _, d := range s.Details() {
		switch info := d.(type) {
		case *errdetails.QuotaFailure:
			logrus.Errorf("Quota failure: %s", info)
		default:
			logrus.Errorf("Unexpected error: %s", info)
		}
	}
}<|MERGE_RESOLUTION|>--- conflicted
+++ resolved
@@ -53,13 +53,9 @@
 	case stop.FullCommand():
 		err = stopJob(cli, *stoppingJob, *stopForce)
 	case query.FullCommand():
-<<<<<<< HEAD
-		queryJob(cli, *queriedJob)
+		err = queryJob(cli, *queriedJob)
 	case stream.FullCommand():
-		streamLog(cli, *streamJob)
-=======
-		err = queryJob(cli, *queriedJob)
->>>>>>> 891b3ea6
+		err = streamLog(cli, *streamJob)
 	default:
 		logrus.Fatal("Unknown subcommand")
 	}
@@ -123,14 +119,8 @@
 }
 
 // queryJob queries the status of a job specified by jobID
-func streamLog(c *client.Client, jobID string) {
-	logrus.SetLevel(logrus.DebugLevel)
-	if c == nil {
-		logrus.Error("Client is not initiated")
-		logrus.Exit(1)
-	}
-
-	ctx, cancel := context.WithCancel(context.TODO())
+func streamLog(c *client.Client, jobID string) error {
+	ctx, cancel := context.WithCancel(context.Background())
 	defer cancel()
 	receiver, err := c.GetLogReceiver(ctx, &proto.Job{Id: jobID})
 	var entry *proto.Log = nil
@@ -147,25 +137,11 @@
 		}
 	}
 
-	if err != nil {
-		if err == io.EOF {
-			return
-		}
-
-		s := status.Convert(err)
-		logrus.Errorf("Fail to query job, code %s, description %s", s.Code(), s.Message())
-
-		for _, d := range s.Details() {
-			switch info := d.(type) {
-			case *errdetails.QuotaFailure:
-				logrus.Errorf("Quota failure: %s", info)
-			default:
-				logrus.Errorf("Unexpected error: %s", info)
-			}
-		}
+	if err == io.EOF {
+		return nil
 	}
 
-	logrus.Exit(1)
+	return err
 }
 
 // printJobStatus displays the job status
