--- conflicted
+++ resolved
@@ -19,16 +19,12 @@
 		logrus.Fatal(err)
 	}
 
-<<<<<<< HEAD
-	defer server.Close()
-=======
 	defer func() {
 		if err := server.Close(); err != nil {
 			logrus.Error(err)
 		}
 	}()
 
->>>>>>> 91dca0f4
 	if err := server.Serve(); err != nil {
 		logrus.Fatal(err)
 	}
